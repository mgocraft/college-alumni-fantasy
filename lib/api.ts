--- conflicted
+++ resolved
@@ -15,14 +15,12 @@
     process.env.NEXT_CACHE_DIR = target;
   }
 
-<<<<<<< HEAD
   const nflverseCache = process.env.NFLVERSE_CACHE_DIR?.trim();
   if (!nflverseCache) {
     process.env.NFLVERSE_CACHE_DIR = path.join(target, "nflverse");
   }
 
-=======
->>>>>>> d2c8a2a8
+
   try {
     fs.mkdirSync(target, { recursive: true });
   } catch (error) {
