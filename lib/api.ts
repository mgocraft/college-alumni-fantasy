import { NextResponse } from "next/server";
import { assignErrorCause, getErrorCause } from "./errors";

export class HttpError extends Error {
  status: number;

  detail?: string;

  urlHints?: string[];

  code?: string;

  constructor(status: number, message: string, options?: { detail?: string; cause?: unknown; urlHints?: string[]; code?: string }) {
<<<<<<< HEAD
    super(message, options);
=======
    super(message);
    if (options && "cause" in options) {
      assignErrorCause(this, options.cause);
    }
>>>>>>> 350be408
    this.status = status;
    this.detail = options?.detail;
    this.urlHints = options?.urlHints;
    if (options?.code) this.code = options.code;
  }
}

const asError = (error: unknown): Error => {
  if (error instanceof Error) return error;
  return new Error(typeof error === "string" ? error : JSON.stringify(error));
};

type ErrorResponseOptions = {
  fallbackStatus?: number;
  input?: unknown;
  urlHints?: string[];
};

const mergeHints = (...lists: (string[] | undefined)[]): string[] => {
  const result: string[] = [];
  const seen = new Set<string>();
  for (const list of lists) {
    if (!list) continue;
    for (const hint of list) {
      if (!hint) continue;
      const trimmed = hint.trim();
      if (!trimmed || seen.has(trimmed)) continue;
      seen.add(trimmed);
      result.push(trimmed);
    }
  }
  return result;
};

export const respondWithError = (scope: string, error: unknown, options: ErrorResponseOptions = {}) => {
  const { fallbackStatus = 500, input, urlHints } = options;
  const err = asError(error);
  if (scope) {
    // eslint-disable-next-line no-console
    console.error(`[${scope}]`, err);
  }

  if (err instanceof HttpError) {
    const hints = mergeHints(urlHints, err.urlHints);
    if ((err as { code?: string }).code === "NFLVERSE_ASSET_MISSING") {
      const payload: Record<string, unknown> = {
        error: err.message,
        url: (err as { url?: string }).url,
        season: (err as { season?: number }).season,
        week: (err as { week?: number }).week,
        hint: "This file is published after games are processed.",
      };
      if (input !== undefined) payload.input = input;
      if (hints.length) payload.urlHints = hints;
      return NextResponse.json(payload, { status: err.status });
    }
    const payload: Record<string, unknown> = err.detail
      ? { error: err.message, detail: err.detail }
      : { error: err.message };
    if (input !== undefined) payload.input = input;
    if (hints.length) payload.urlHints = hints;
    return NextResponse.json(payload, { status: err.status });
  }

<<<<<<< HEAD
  const detail = err.cause instanceof Error ? err.cause.message : undefined;
=======
  const cause = getErrorCause(err);
  const detail = cause instanceof Error ? cause.message : undefined;
>>>>>>> 350be408
  const payload: Record<string, unknown> = detail ? { error: err.message, detail } : { error: err.message };
  if (input !== undefined) payload.input = input;
  const hints = mergeHints(urlHints);
  if (hints.length) payload.urlHints = hints;
  return NextResponse.json(payload, { status: fallbackStatus });
};

const coerceInt = (value: string | null, fallback: number): number => {
  if (value === null || value === undefined || value === "") return fallback;
  const num = Number(value);
  return Number.isFinite(num) ? Math.trunc(num) : NaN;
};

export const parseIntegerParam = (
  url: URL,
  key: string,
  fallback: number,
  options: { min?: number; max?: number } = {},
): number => {
  const value = coerceInt(url.searchParams.get(key), fallback);
  if (!Number.isFinite(value)) {
    throw new HttpError(400, `${key} must be an integer value`);
  }
  if (options.min !== undefined && value < options.min) {
    throw new HttpError(400, `${key} must be at least ${options.min}`);
  }
  if (options.max !== undefined && value > options.max) {
    throw new HttpError(400, `${key} must be at most ${options.max}`);
  }
  return value;
};

export const parseBooleanParam = (url: URL, key: string, fallback: boolean): boolean => {
  const raw = url.searchParams.get(key);
  if (raw === null || raw === undefined || raw === "") return fallback;
  const normalized = raw.trim().toLowerCase();
  if (["1", "true", "yes", "y", "on"].includes(normalized)) return true;
  if (["0", "false", "no", "n", "off"].includes(normalized)) return false;
  throw new HttpError(400, `${key} must be a boolean value`);
};

type StringParamOptions = {
  maxLength?: number;
  toLowerCase?: boolean;
  trim?: boolean;
  allowed?: readonly string[];
};

export const parseStringParam = (
  url: URL,
  key: string,
  fallback: string,
  options: StringParamOptions = {},
): string => {
  const raw = url.searchParams.get(key);
  if (raw === null || raw === undefined) return fallback;
  const shouldTrim = options.trim !== false;
  const trimmed = shouldTrim ? raw.trim() : raw;
  const value = options.toLowerCase ? trimmed.toLowerCase() : trimmed;
  if (!value) return fallback;
  if (options.maxLength !== undefined && value.length > options.maxLength) {
    throw new HttpError(400, `${key} must be at most ${options.maxLength} characters long`);
  }
  if (options.allowed) {
    const match = options.allowed.find((candidate) => candidate.toLowerCase() === value.toLowerCase());
    if (!match) {
      throw new HttpError(400, `${key} must be one of: ${options.allowed.join(", ")}`);
    }
    return options.toLowerCase ? match : match;
  }
  return value;
};

export const parseRequiredString = (url: URL, key: string, options: StringParamOptions = {}): string => {
  const value = parseStringParam(url, key, "", options);
  if (!value) throw new HttpError(400, `${key} is required`);
  return value;
};

export const parseEnumParam = <T extends readonly string[]>(
  url: URL,
  key: string,
  allowed: T,
  fallback: T[number],
): T[number] => {
  const value = parseStringParam(url, key, fallback, { trim: true, toLowerCase: true });
  const match = allowed.find((candidate) => candidate.toLowerCase() === value.toLowerCase());
  if (!match) {
    throw new HttpError(400, `${key} must be one of: ${allowed.join(", ")}`);
  }
  return match;
};

type ListOptions = {
  delimiter?: string;
  transform?: (value: string) => string;
  allowed?: readonly string[];
  maxItems?: number;
  unique?: boolean;
};

export const parseDelimitedList = (
  url: URL,
  key: string,
  fallback: string[],
  options: ListOptions = {},
): string[] => {
  const raw = url.searchParams.get(key);
  if (!raw) return fallback;
  const delimiter = options.delimiter ?? ",";
  const values = raw
    .split(delimiter)
    .map((value) => (options.transform ? options.transform(value.trim()) : value.trim()))
    .filter((value) => value.length > 0);
  if (!values.length) return fallback;

  const uniqueValues = options.unique === false ? values : Array.from(new Set(values));
  if (options.maxItems !== undefined && uniqueValues.length > options.maxItems) {
    throw new HttpError(400, `${key} must contain at most ${options.maxItems} values`);
  }
  if (options.allowed) {
    const allowedLower = options.allowed.map((value) => value.toLowerCase());
    for (const value of uniqueValues) {
      if (!allowedLower.includes(value.toLowerCase())) {
        throw new HttpError(400, `${key} contains invalid value "${value}". Allowed: ${options.allowed.join(", ")}`);
      }
    }
  }
  return uniqueValues;
};
<|MERGE_RESOLUTION|>--- conflicted
+++ resolved
@@ -11,14 +11,12 @@
   code?: string;
 
   constructor(status: number, message: string, options?: { detail?: string; cause?: unknown; urlHints?: string[]; code?: string }) {
-<<<<<<< HEAD
-    super(message, options);
-=======
+
     super(message);
     if (options && "cause" in options) {
       assignErrorCause(this, options.cause);
     }
->>>>>>> 350be408
+
     this.status = status;
     this.detail = options?.detail;
     this.urlHints = options?.urlHints;
@@ -83,12 +81,10 @@
     return NextResponse.json(payload, { status: err.status });
   }
 
-<<<<<<< HEAD
-  const detail = err.cause instanceof Error ? err.cause.message : undefined;
-=======
+
   const cause = getErrorCause(err);
   const detail = cause instanceof Error ? cause.message : undefined;
->>>>>>> 350be408
+
   const payload: Record<string, unknown> = detail ? { error: err.message, detail } : { error: err.message };
   if (input !== undefined) payload.input = input;
   const hints = mergeHints(urlHints);
