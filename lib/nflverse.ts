import { promises as fs } from "fs";
import path from "path";
import { gunzipSync } from "zlib";
import { HttpError } from "./api";
<<<<<<< HEAD
=======
import { createErrorWithCause } from "./errors";
>>>>>>> 350be408
import { fetchBuffer } from "./http";
import { normalize } from "./utils";
import type { Leader } from "./types";

const RELEASE_BASE = "https://github.com/nflverse/nflverse-data/releases/download";
const DEFAULT_USER_AGENT = "college-alumni-fantasy/1.0 (+https://github.com/)";
const CACHE_SECONDS = Number(process.env.CACHE_SECONDS ?? 3600);
const CACHE_MS = CACHE_SECONDS > 0 ? CACHE_SECONDS * 1000 : 0;
const CACHE_ROOT = process.env.NFLVERSE_CACHE_DIR
  ? path.resolve(process.env.NFLVERSE_CACHE_DIR)
  : path.join(process.cwd(), ".next", "cache", "nflverse");
const HEADERS: Record<string, string> = {
  "User-Agent": process.env.NFLVERSE_USER_AGENT || DEFAULT_USER_AGENT,
  Accept: "text/csv,application/octet-stream,application/gzip",
};

export const urlPlayerStats = (season: number) =>
  `${RELEASE_BASE}/stats_player/stats_player_week_${season}.csv.gz`;

export const urlWeeklyRosters = (season: number) =>
  `${RELEASE_BASE}/weekly_rosters/roster_week_${season}.csv.gz`;

const toPositiveInt = (value: string | undefined, fallback: number): number => {
  const num = Number(value);
  return Number.isFinite(num) && num > 0 ? Math.trunc(num) : fallback;
};

const toPositiveMs = (value: string | undefined, fallback: number): number => {
  const num = Number(value);
  return Number.isFinite(num) && num > 0 ? num : fallback;
};

const NFLVERSE_FETCH_ATTEMPTS = toPositiveInt(process.env.NFLVERSE_FETCH_ATTEMPTS ?? process.env.FETCH_ATTEMPTS, 3);
const NFLVERSE_FETCH_TIMEOUT_MS = toPositiveMs(
  process.env.NFLVERSE_FETCH_TIMEOUT_MS ?? process.env.FETCH_TIMEOUT_MS,
  20000,
);
const NFLVERSE_FETCH_RETRIES = Math.max(0, NFLVERSE_FETCH_ATTEMPTS - 1);

type CsvRow = Record<string, string>;

const parseCsv = (text: string): CsvRow[] => {
  const rows: string[][] = [];
  const normalized = text.replace(/\r\n/g, "\n").replace(/\r/g, "\n");
  let currentRow: string[] = [];
  let currentValue = "";
  let inQuotes = false;
  for (let i = 0; i < normalized.length; i += 1) {
    const char = normalized[i];
    if (inQuotes) {
      if (char === '"') {
        if (normalized[i + 1] === '"') { currentValue += '"'; i += 1; }
        else { inQuotes = false; }
      } else {
        currentValue += char;
      }
    } else if (char === '"') {
      inQuotes = true;
    } else if (char === ',') {
      currentRow.push(currentValue);
      currentValue = "";
    } else if (char === '\n') {
      currentRow.push(currentValue);
      rows.push(currentRow);
      currentRow = [];
      currentValue = "";
    } else {
      currentValue += char;
    }
  }
  if (currentValue.length > 0 || currentRow.length > 0) {
    currentRow.push(currentValue);
    rows.push(currentRow);
  }
  if (!rows.length) return [];
  const headers = (rows.shift() ?? []).map(h => h.replace(/^\uFEFF/, '').trim());
  const result: CsvRow[] = [];
  for (const row of rows) {
    if (!row.some(cell => cell && cell.trim().length)) continue;
    const obj: CsvRow = {};
    for (let i = 0; i < headers.length; i += 1) {
      const key = headers[i];
      if (!key) continue;
      obj[key] = (row[i] ?? "").trim();
    }
    result.push(obj);
  }
  return result;
};

export class NflverseAssetMissingError extends HttpError {
  url: string;

  releaseTag: string;

  season: number;

  week?: number;

  urlHints: string[];

  code = "NFLVERSE_ASSET_MISSING" as const;

  constructor(params: { url: string; releaseTag: string; season: number; week?: number }) {
    super(404, "NFLVERSE_ASSET_MISSING", {
      detail: `NFLverse asset not yet available at ${params.url}`,
    });
    this.url = params.url;
    this.releaseTag = params.releaseTag;
    this.season = params.season;
    this.week = params.week;
    this.urlHints = [params.url];
  }
}

const logCsvSnapshot = (csv: string, context: string) => {
  const lines = csv.split(/\r?\n/).filter((line) => line.trim().length > 0);
  const headers = lines[0] ?? "";
  const firstRow = lines[1] ?? "";
  // eslint-disable-next-line no-console
  console.error(`[nflverse] CSV parse issue for ${context}`, { headers, firstRow });
};

const parseCsvSafe = (csv: string, context: string): CsvRow[] => {
  try {
    return parseCsv(csv);
  } catch (error) {
    logCsvSnapshot(csv, context);
    const err = error instanceof Error ? error : new Error(String(error));
<<<<<<< HEAD
    throw new Error(`[nflverse] Failed to parse CSV for ${context}: ${err.message}`, { cause: err });
=======
    throw createErrorWithCause(`[nflverse] Failed to parse CSV for ${context}: ${err.message}`, err);
>>>>>>> 350be408
  }
};

type MapCollections = {
  byId: Map<string, NflversePlayer>;
  byGsis: Map<string, NflversePlayer>;
  byNameTeam: Map<string, NflversePlayer>;
  byName: Map<string, NflversePlayer>;
};

type RosterLookup = {
  byWeek: Map<number, MapCollections>;
  season: MapCollections;
};

export interface NflversePlayer {
  season: number;
  week: number;
  player_id: string;
  gsis_id?: string;
  nfl_id?: string;
  full_name: string;
  position?: string;
  team?: string;
  college?: string | null;
  college_name?: string | null;
}

export interface NflversePlayerStat {
  season: number;
  week: number;
  player_id: string;
  alt_ids: string[];
  name: string;
  team: string;
  position?: string;
  passing_yards: number;
  passing_tds: number;
  interceptions: number;
  rushing_yards: number;
  rushing_tds: number;
  receptions: number;
  receiving_yards: number;
  receiving_tds: number;
  fumbles_lost: number;
  field_goals_made: number;
  extra_points_made: number;
}

export interface DefSnapRow {
  season: number;
  week: number;
  team: string;
  player_id: string;
  alt_ids: string[];
  name: string;
  defense_snaps: number;
}

export interface TeamDefenseInput {
  season: number;
  week: number;
  team: string;
  sacks: number;
  interceptions: number;
  fumble_recoveries: number;
  safeties: number;
  defensive_tds: number;
  return_tds: number;
  points_allowed: number;
}

export type DefenseWeek = {
  teams: {
    team: string;
    dstPoints: number;
    players: { player_id: string; snaps: number }[];
  }[];
};

export interface LoadWeekOptions {
  season: number;
  week: number;
  format: "standard" | "half-ppr" | "ppr" | string;
  includeDefense?: boolean;
}

export interface LoadWeekResult {
  leaders: Leader[];
  defenseData?: DefenseWeek;
}

const playersCache = new Map<number, NflversePlayer[]>();
const rosterLookupCache = new Map<number, RosterLookup>();
const playerStatsSeasonCache = new Map<number, Map<number, NflversePlayerStat[]>>();
const snapSeasonCache = new Map<number, Map<number, DefSnapRow[]>>();
const teamDefenseSeasonCache = new Map<number, Map<number, TeamDefenseInput[]>>();
const fallbackNameTeamWarnings = new Set<string>();
const playerColumnWarnings = new Set<number>();

const getCachePath = (releaseTag: string, filename: string) => path.join(CACHE_ROOT, releaseTag, filename);

const readCachedBuffer = async (releaseTag: string, filename: string): Promise<Buffer | null> => {
  const file = getCachePath(releaseTag, filename);
  try {
    const stat = await fs.stat(file);
    if (CACHE_MS > 0 && Date.now() - stat.mtimeMs > CACHE_MS) return null;
    return await fs.readFile(file);
  } catch {
    return null;
  }
};

const writeCachedBuffer = async (releaseTag: string, filename: string, contents: Buffer) => {
  const file = getCachePath(releaseTag, filename);
  await fs.mkdir(path.dirname(file), { recursive: true });
  await fs.writeFile(file, contents);
};

type CsvAssetOptions = {
  releaseTag: string;
  filename: string;
  url: string;
  season: number;
  week?: number;
  gz?: boolean;
  requireHead?: boolean;
};

const HEAD_RETRIES = Math.min(1, NFLVERSE_FETCH_RETRIES);

async function fetchCsvAsset(options: CsvAssetOptions): Promise<CsvRow[]> {
  const { releaseTag, filename, url, season, week, gz = false, requireHead = true } = options;
  let raw = await readCachedBuffer(releaseTag, filename);
  if (!raw) {
    if (requireHead) {
      try {
        await fetchBuffer(
          url,
          { method: "HEAD", headers: HEADERS, cache: "no-store" },
          { timeoutMs: NFLVERSE_FETCH_TIMEOUT_MS, retries: HEAD_RETRIES },
        );
      } catch (error) {
        if (error instanceof HttpError && error.status === 404) {
          // eslint-disable-next-line no-console
          console.warn("NFLVERSE_MISS", { releaseTag, url, season, week });
          throw new NflverseAssetMissingError({ url, releaseTag, season, week });
        }
        if (error instanceof HttpError) {
          throw new HttpError(error.status, `[nflverse] ${error.message}`, { cause: error });
        }
        const err = error instanceof Error ? error : new Error(String(error));
<<<<<<< HEAD
        throw new Error(`[nflverse] HEAD ${url} failed: ${err.message}`, { cause: err });
=======
        throw createErrorWithCause(`[nflverse] HEAD ${url} failed: ${err.message}`, err);
>>>>>>> 350be408
      }
    }
    try {
      raw = await fetchBuffer(
        url,
        { headers: HEADERS, cache: "no-store" },
        { timeoutMs: NFLVERSE_FETCH_TIMEOUT_MS, retries: NFLVERSE_FETCH_RETRIES },
      );
    } catch (error) {
      if (error instanceof HttpError) {
        throw new HttpError(error.status, `[nflverse] ${error.message}`, { cause: error });
      }
      const err = error instanceof Error ? error : new Error(String(error));
<<<<<<< HEAD
      throw new Error(`[nflverse] Failed to fetch ${url}: ${err.message}`, { cause: err });
    }
    await writeCachedBuffer(releaseTag, filename, raw);
  }
  const source = raw;
  let text: string;
  if (gz) {
    try {
      text = gunzipSync(source).toString("utf-8");
    } catch (error) {
      const err = error instanceof Error ? error : new Error(String(error));
      // eslint-disable-next-line no-console
      console.error(`[nflverse] Failed to unzip ${releaseTag}/${filename}`, err);
      throw new Error(`[nflverse] Failed to unzip ${releaseTag}/${filename}: ${err.message}`, { cause: err });
    }
  } else {
    text = source.toString("utf-8");
  }
  return parseCsvSafe(text, `${releaseTag}/${filename}`);
}

type CsvAssetVariant = {
  releaseTag: string;
  filename: string;
  url: string;
  gz?: boolean;
  requireHead?: boolean;
};

const mergeUrlHintValues = (...sources: (string[] | undefined)[]): string[] => {
  const seen = new Set<string>();
  const merged: string[] = [];
  for (const source of sources) {
    if (!source) continue;
    for (const hint of source) {
      if (!hint) continue;
      const trimmed = hint.trim();
      if (!trimmed || seen.has(trimmed)) continue;
      seen.add(trimmed);
      merged.push(trimmed);
    }
  }
  return merged;
};

const fetchCsvAssetVariants = async (
  variants: CsvAssetVariant[],
  { season, week }: { season: number; week?: number },
): Promise<CsvRow[]> => {
  const collectedHints: string[] = [];
  let lastMissing: NflverseAssetMissingError | undefined;
  for (const variant of variants) {
    try {
      return await fetchCsvAsset({
        releaseTag: variant.releaseTag,
        filename: variant.filename,
        url: variant.url,
        season,
        week,
        gz: variant.gz,
        requireHead: variant.requireHead,
      });
    } catch (error) {
      if (error instanceof NflverseAssetMissingError) {
        collectedHints.push(error.url);
        if (error.urlHints) collectedHints.push(...error.urlHints);
        lastMissing = error;
        continue;
      }
      throw error;
    }
  }
  if (lastMissing) {
    lastMissing.urlHints = mergeUrlHintValues(collectedHints, lastMissing.urlHints);
    throw lastMissing;
  }
  throw new Error(
    `[nflverse] Failed to fetch asset for ${
      variants[0]?.releaseTag ?? "unknown"
    } (season ${season}${week ? `, week ${week}` : ""})`,
  );
};

=======
      throw createErrorWithCause(`[nflverse] Failed to fetch ${url}: ${err.message}`, err);
    }
    await writeCachedBuffer(releaseTag, filename, raw);
  }
  const source = raw;
  let text: string;
  if (gz) {
    try {
      text = gunzipSync(source).toString("utf-8");
    } catch (error) {
      const err = error instanceof Error ? error : new Error(String(error));
      // eslint-disable-next-line no-console
      console.error(`[nflverse] Failed to unzip ${releaseTag}/${filename}`, err);
      throw createErrorWithCause(`[nflverse] Failed to unzip ${releaseTag}/${filename}: ${err.message}`, err);
    }
  } else {
    text = source.toString("utf-8");
  }
  return parseCsvSafe(text, `${releaseTag}/${filename}`);
}

>>>>>>> 350be408
const PLAYER_COLUMN_GROUPS: { field: string; aliases: string[] }[] = [
  { field: "passing_yards", aliases: ["passing_yards", "pass_yards", "pass_yds"] },
  { field: "passing_tds", aliases: ["passing_tds", "pass_tds", "pass_td"] },
  { field: "interceptions", aliases: ["interceptions", "int", "ints", "pass_interceptions"] },
  { field: "rushing_yards", aliases: ["rushing_yards", "rush_yards", "rush_yds"] },
  { field: "rushing_tds", aliases: ["rushing_tds", "rush_tds", "rush_td"] },
  { field: "receptions", aliases: ["receptions", "receiving_receptions", "rec", "rec_receptions"] },
  { field: "receiving_yards", aliases: ["receiving_yards", "rec_yards", "rec_yds"] },
  { field: "receiving_tds", aliases: ["receiving_tds", "rec_tds", "rec_td"] },
  {
    field: "fumbles_lost",
    aliases: [
      "fumbles_lost",
      "fumbles_lost_total",
      "fumbles_lost_offense",
      "rushing_fumbles_lost",
      "receiving_fumbles_lost",
      "sack_fumbles_lost",
    ],
  },
  { field: "field_goals_made", aliases: ["field_goals_made", "fg_made", "fg"] },
  { field: "extra_points_made", aliases: ["extra_points_made", "xp_made", "xpt"] },
  {
    field: "player_id",
    aliases: [
      "player_id",
      "gsis_id",
      "gsis_it_id",
      "gsis_player_id",
      "nfl_id",
      "pfr_id",
      "pfr_player_id",
      "esb_id",
    ],
  },
  { field: "player_name", aliases: ["full_name", "player", "player_name"] },
  { field: "team", aliases: ["team", "posteam", "team_abbr", "club_code", "team_code", "recent_team"] },
  { field: "position", aliases: ["position", "pos", "depth_chart_position"] },
  { field: "week", aliases: ["week", "game_week", "week_num", "week_number"] },
  { field: "season", aliases: ["season"] },
];

const verifyPlayerStatColumns = (rows: CsvRow[], season: number) => {
  if (!rows.length || playerColumnWarnings.has(season)) return;
  const sample = rows[0];
  const missing = PLAYER_COLUMN_GROUPS
    .filter((group) => !group.aliases.some((alias) => alias in sample))
    .map((group) => group.field);
  if (missing.length) {
    // eslint-disable-next-line no-console
    console.warn("[nflverse] Missing expected stat columns", {
      season,
      missing,
      headers: Object.keys(sample),
    });
  }
  playerColumnWarnings.add(season);
};

const toNumber = (value: unknown): number => {
  if (value === null || value === undefined || value === "") return 0;
  const num = Number(value);
  return Number.isFinite(num) ? num : 0;
};

const toInt = (value: unknown): number => Math.trunc(toNumber(value));

const toString = (value: unknown): string => {
  if (value === null || value === undefined) return "";
  if (typeof value === "string") return value.trim();
  return String(value).trim();
};

const unique = (items: string[]): string[] => {
  const out: string[] = [];
  const seen = new Set<string>();
  for (const item of items) {
    const trimmed = item.trim();
    if (!trimmed || seen.has(trimmed)) continue;
    seen.add(trimmed);
    out.push(trimmed);
  }
  return out;
};

const collect = () => ({
  byId: new Map<string, NflversePlayer>(),
  byGsis: new Map<string, NflversePlayer>(),
  byNameTeam: new Map<string, NflversePlayer>(),
  byName: new Map<string, NflversePlayer>(),
});

const addToCollection = (col: MapCollections, player: NflversePlayer) => {
  const id = toString(player.player_id);
  if (id && !col.byId.has(id)) col.byId.set(id, player);
  const gsis = toString(player.gsis_id);
  if (gsis && !col.byGsis.has(gsis)) col.byGsis.set(gsis, player);
  const name = normalize(player.full_name ?? "");
  if (name) {
    const team = (player.team ?? "").toUpperCase();
    const nameTeam = `${name}|${team}`;
    if (!col.byNameTeam.has(nameTeam)) col.byNameTeam.set(nameTeam, player);
    if (!col.byName.has(name)) col.byName.set(name, player);
  }
};

const buildRosterLookup = (players: NflversePlayer[]): RosterLookup => {
  const byWeek = new Map<number, MapCollections>();
  const season = collect();
  for (const player of players) {
    addToCollection(season, player);
    const week = Number(player.week ?? 0);
    if (!byWeek.has(week)) byWeek.set(week, collect());
    addToCollection(byWeek.get(week)!, player);
  }
  return { byWeek, season };
};

const resolvePlayerId = (values: string[], fallback: string): string => {
  const [first] = unique(values.filter(v => v && v.trim().length));
  if (first && first.trim().length) return first.trim();
  return fallback;
};

const resolveIdCandidates = (row: CsvRow): string[] => unique([
  toString(row.player_id),
  toString(row.gsis_id),
  toString(row.gsis_it_id),
  toString(row.gsis_player_id),
  toString(row.nfl_id),
  toString(row.pfr_id),
  toString(row.pfr_player_id),
  toString(row.esb_id),
]);

const resolveName = (row: CsvRow): string => {
  const full = toString(row.full_name);
  if (full) return full;
  const player = toString(row.player);
  if (player) return player;
  const playerName = toString(row.player_name);
  if (playerName) return playerName;
  const first = toString(row.first_name);
  const last = toString(row.last_name);
  return `${first} ${last}`.trim();
};

const resolveTeam = (row: CsvRow): string => {
  const team = toString(row.recent_team || row.team || row.posteam || row.team_abbr || row.club_code || row.team_code);
  return team.toUpperCase();
};

const resolvePosition = (row: CsvRow): string => toString(row.position || row.pos || row.depth_chart_position);

const resolveCollege = (row: CsvRow): string => {
  const college = toString(row.college_name || row.college || row.school);
  return college || "";
};

const parseFumbles = (row: CsvRow): number => {
  const direct = toNumber(row.fumbles_lost ?? row.fumbles_lost_total ?? row.fumbles_lost_offense);
  if (direct > 0) return direct;
  const parts = [
    toNumber(row.rushing_fumbles_lost),
    toNumber(row.receiving_fumbles_lost),
    toNumber(row.fumbles_lost ?? 0),
    toNumber(row.sack_fumbles_lost),
    toNumber(row.kickoff_fumbles_lost),
    toNumber(row.punt_fumbles_lost),
  ];
  const sum = parts.reduce((acc, val) => acc + val, 0);
  return sum;
};

const getRosterLookup = async (season: number): Promise<RosterLookup> => {
  if (rosterLookupCache.has(season)) return rosterLookupCache.get(season)!;
  const players = await fetchPlayers(season);
  const lookup = buildRosterLookup(players);
  rosterLookupCache.set(season, lookup);
  return lookup;
};

const matchPlayer = (lookup: RosterLookup, stat: { week: number; player_id: string; alt_ids: string[]; name: string; team: string }): NflversePlayer | undefined => {
  const weekLookup = lookup.byWeek.get(Number(stat.week));
  const candidates = unique([stat.player_id, ...stat.alt_ids]);
  for (const id of candidates) {
    if (weekLookup?.byId.has(id)) return weekLookup.byId.get(id);
  }
  for (const id of candidates) {
    if (lookup.season.byId.has(id)) return lookup.season.byId.get(id);
  }
  for (const id of candidates) {
    if (weekLookup?.byGsis.has(id)) return weekLookup.byGsis.get(id);
  }
  for (const id of candidates) {
    if (lookup.season.byGsis.has(id)) return lookup.season.byGsis.get(id);
  }
  const name = normalize(stat.name ?? "");
  if (name) {
    const teamKey = `${name}|${(stat.team ?? "").toUpperCase()}`;
    const warnFallback = (scope: "week" | "season") => {
      const warnKey = `${scope}|${stat.week}|${teamKey}`;
      if (!fallbackNameTeamWarnings.has(warnKey)) {
        fallbackNameTeamWarnings.add(warnKey);
        // eslint-disable-next-line no-console
        console.warn("[nflverse] Fallback roster match by name/team", {
          scope,
          week: stat.week,
          name: stat.name,
          team: stat.team,
          player_id: stat.player_id,
        });
      }
    };
    if (weekLookup?.byNameTeam.has(teamKey)) {
      warnFallback("week");
      return weekLookup.byNameTeam.get(teamKey);
    }
    if (lookup.season.byNameTeam.has(teamKey)) {
      warnFallback("season");
      return lookup.season.byNameTeam.get(teamKey);
    }
    if (weekLookup?.byName.has(name)) return weekLookup.byName.get(name);
    if (lookup.season.byName.has(name)) return lookup.season.byName.get(name);
  }
  return undefined;
};

const parsePlayerStatRow = (row: CsvRow, fallbackSeason: number): NflversePlayerStat | null => {
  const season = toInt(row.season) || fallbackSeason;
  const week = toInt(row.week ?? row.game_week ?? row.week_num ?? row.week_number);
  if (!week) return null;
  const name = resolveName(row);
  const team = resolveTeam(row);
  const candidates = resolveIdCandidates(row);
  const fallbackId = name ? `${normalize(name)}|${team}` : `${team}|${week}`;
  const playerId = resolvePlayerId(candidates, fallbackId);
  const alt_ids = unique([...candidates, playerId].filter(Boolean));
  return {
    season,
    week,
    player_id: playerId,
    alt_ids,
    name,
    team,
    position: resolvePosition(row),
    passing_yards: toNumber(row.passing_yards ?? row.pass_yards ?? row.pass_yds),
    passing_tds: toNumber(row.passing_tds ?? row.pass_tds ?? row.pass_td),
    interceptions: toNumber(row.interceptions ?? row.int ?? row.ints ?? row.pass_interceptions),
    rushing_yards: toNumber(row.rushing_yards ?? row.rush_yards ?? row.rush_yds),
    rushing_tds: toNumber(row.rushing_tds ?? row.rush_tds ?? row.rush_td),
    receptions: toNumber(row.receptions ?? row.receiving_receptions ?? row.rec ?? row.rec_receptions),
    receiving_yards: toNumber(row.receiving_yards ?? row.rec_yards ?? row.rec_yds),
    receiving_tds: toNumber(row.receiving_tds ?? row.rec_tds ?? row.rec_td),
    fumbles_lost: parseFumbles(row),
    field_goals_made: toNumber(row.field_goals_made ?? row.fg_made ?? row.fg),
    extra_points_made: toNumber(row.extra_points_made ?? row.xp_made ?? row.xpt),
  };
};

const parseRosterRow = (row: CsvRow, fallbackSeason: number): NflversePlayer | null => {
  const season = toInt(row.season) || fallbackSeason;
  const week = toInt(row.week ?? row.game_week ?? row.week_num ?? row.week_number);
  const name = resolveName(row);
  if (!name) return null;
  const team = resolveTeam(row);
  const candidates = resolveIdCandidates(row);
  const fallbackId = `${normalize(name)}|${team}`;
  const playerId = resolvePlayerId(candidates, fallbackId);
  const gsis = toString(row.gsis_id || row.gsis_it_id);
  const college = resolveCollege(row) || null;
  return {
    season,
    week,
    player_id: playerId,
    gsis_id: gsis || undefined,
    nfl_id: toString(row.nfl_id) || undefined,
    full_name: name,
    position: resolvePosition(row) || undefined,
    team: team || undefined,
    college,
    college_name: college,
  };
};

const parseSnapRow = (row: CsvRow, fallbackSeason: number): DefSnapRow | null => {
  const season = toInt(row.season) || fallbackSeason;
  const week = toInt(row.week ?? row.game_week ?? row.week_num ?? row.week_number);
  if (!week) return null;
  const name = resolveName(row);
  const team = resolveTeam(row);
  const candidates = resolveIdCandidates(row);
  const fallbackId = name ? `${normalize(name)}|${team}` : `${team}|${week}`;
  const playerId = resolvePlayerId(candidates, fallbackId);
  return {
    season,
    week,
    team,
    player_id: playerId,
    alt_ids: unique([...candidates, playerId].filter(Boolean)),
    name,
    defense_snaps: toNumber(row.defense_snaps ?? row.def_snaps ?? row.defensive_snaps ?? 0),
  };
};

const parseTeamDefenseRow = (row: CsvRow, fallbackSeason: number): TeamDefenseInput | null => {
  const season = toInt(row.season) || fallbackSeason;
  const week = toInt(row.week ?? row.game_week ?? row.week_num ?? row.week_number);
  if (!week) return null;
  const team = resolveTeam(row);
  if (!team) return null;
  const returnTds =
    toNumber(row.punt_return_tds ?? row.special_teams_touchdowns ?? row.return_touchdowns) +
    toNumber(row.kick_return_tds);
  const defensiveTds =
    toNumber(row.defensive_touchdowns ?? row.defensive_tds ?? row.def_tds ?? row.def_td ?? row.defense_touchdowns) +
    toNumber(row.int_touchdowns ?? row.interception_tds);
  const safeties = toNumber(row.defense_safeties ?? row.safeties ?? row.safety);
  const sacks = toNumber(row.defense_sacks ?? row.sacks ?? row.def_sacks);
  const interceptions = toNumber(row.defense_interceptions ?? row.interceptions ?? row.def_ints ?? row.def_int);
  const fumbles =
    toNumber(row.defense_fumbles_recovered ?? row.fumbles_recovered ?? row.def_fumble_rec ?? row.defense_fumbles ?? 0) +
    toNumber(row.forced_fumbles_recovered);
  const pointsAllowed =
    toNumber(row.points_allowed ?? row.points_against ?? row.opp_points ?? row.opp_score ?? row.opponent_points);
  return {
    season,
    week,
    team,
    sacks,
    interceptions,
    fumble_recoveries: fumbles,
    safeties,
    defensive_tds: defensiveTds,
    return_tds: returnTds,
    points_allowed: pointsAllowed,
  };
};

export async function fetchPlayers(season: number): Promise<NflversePlayer[]> {
  if (playersCache.has(season)) return playersCache.get(season)!;
<<<<<<< HEAD
  const rows = await fetchCsvAssetVariants(
    [
      {
        releaseTag: "weekly_rosters",
        filename: `roster_week_${season}.csv.gz`,
        url: urlWeeklyRosters(season),
        gz: true,
      },
      {
        releaseTag: "weekly_rosters",
        filename: `roster_week_${season}.csv`,
        url: `${RELEASE_BASE}/weekly_rosters/roster_week_${season}.csv`,
      },
      {
        releaseTag: "nflfastR-roster",
        filename: `roster_week_${season}.csv`,
        url: `${RELEASE_BASE}/nflfastR-roster/roster_week_${season}.csv`,
      },
    ],
    { season },
  );
=======
  const rows = await fetchCsvAsset({
    releaseTag: "weekly_rosters",
    filename: `roster_week_${season}.csv.gz`,
    url: urlWeeklyRosters(season),
    season,
    gz: true,
  });
>>>>>>> 350be408
  const parsed = rows
    .map((row) => parseRosterRow(row, season))
    .filter((p): p is NflversePlayer => Boolean(p) && (p as NflversePlayer).season === season);
  playersCache.set(season, parsed);
  rosterLookupCache.delete(season);
  return parsed;
}

const loadSeasonPlayerStats = async (season: number): Promise<Map<number, NflversePlayerStat[]>> => {
  if (playerStatsSeasonCache.has(season)) return playerStatsSeasonCache.get(season)!;
<<<<<<< HEAD
  const rows = await fetchCsvAssetVariants(
    [
      {
        releaseTag: "stats_player",
        filename: `stats_player_week_${season}.csv.gz`,
        url: urlPlayerStats(season),
        gz: true,
      },
      {
        releaseTag: "stats_player",
        filename: `stats_player_week_${season}.csv`,
        url: `${RELEASE_BASE}/stats_player/stats_player_week_${season}.csv`,
      },
      {
        releaseTag: "nflfastR-weekly",
        filename: `stats_player_week_${season}.csv`,
        url: `${RELEASE_BASE}/nflfastR-weekly/stats_player_week_${season}.csv`,
      },
    ],
    { season },
  );
=======
  const rows = await fetchCsvAsset({
    releaseTag: "stats_player",
    filename: `stats_player_week_${season}.csv.gz`,
    url: urlPlayerStats(season),
    season,
    gz: true,
  });
>>>>>>> 350be408
  verifyPlayerStatColumns(rows, season);
  const grouped = new Map<number, NflversePlayerStat[]>();
  for (const row of rows) {
    const parsed = parsePlayerStatRow(row, season);
    if (!parsed || (parsed.season && parsed.season !== season)) continue;
    if (!grouped.has(parsed.week)) grouped.set(parsed.week, []);
    grouped.get(parsed.week)!.push(parsed);
  }
  playerStatsSeasonCache.set(season, grouped);
  return grouped;
};

export async function fetchWeeklyPlayerStats(season: number, week: number): Promise<NflversePlayerStat[]> {
  const grouped = await loadSeasonPlayerStats(season);
  return grouped.get(week) ?? [];
}

const loadSeasonSnapCounts = async (season: number): Promise<Map<number, DefSnapRow[]>> => {
  if (snapSeasonCache.has(season)) return snapSeasonCache.get(season)!;
  const rows = await fetchCsvAsset({
    releaseTag: "snap_counts",
    filename: `snap_counts_${season}.csv`,
    url: `${RELEASE_BASE}/snap_counts/snap_counts_${season}.csv`,
    season,
  });
  const grouped = new Map<number, DefSnapRow[]>();
  for (const row of rows) {
    const parsed = parseSnapRow(row, season);
    if (!parsed || (parsed.season && parsed.season !== season)) continue;
    if (parsed.defense_snaps <= 0) continue;
    if (!grouped.has(parsed.week)) grouped.set(parsed.week, []);
    grouped.get(parsed.week)!.push(parsed);
  }
  snapSeasonCache.set(season, grouped);
  return grouped;
};

export async function fetchDefensiveSnaps(season: number, week: number): Promise<DefSnapRow[]> {
  const grouped = await loadSeasonSnapCounts(season);
  return grouped.get(week) ?? [];
}

const loadSeasonTeamDefense = async (season: number): Promise<Map<number, TeamDefenseInput[]>> => {
  if (teamDefenseSeasonCache.has(season)) return teamDefenseSeasonCache.get(season)!;
  const rows = await fetchCsvAsset({
    releaseTag: "nflfastR-weekly",
    filename: `stats_team_week_${season}.csv`,
    url: `${RELEASE_BASE}/nflfastR-weekly/stats_team_week_${season}.csv`,
    season,
  });
  const grouped = new Map<number, TeamDefenseInput[]>();
  for (const row of rows) {
    const parsed = parseTeamDefenseRow(row, season);
    if (!parsed || (parsed.season && parsed.season !== season)) continue;
    if (!grouped.has(parsed.week)) grouped.set(parsed.week, []);
    grouped.get(parsed.week)!.push(parsed);
  }
  teamDefenseSeasonCache.set(season, grouped);
  return grouped;
};

export async function fetchTeamDefenseInputs(season: number, week: number): Promise<TeamDefenseInput[]> {
  const grouped = await loadSeasonTeamDefense(season);
  return grouped.get(week) ?? [];
}

export const computeFantasyPoints = (stat: NflversePlayerStat, format: string): number => {
  const ppr = format === "ppr" ? 1 : format === "half-ppr" ? 0.5 : 0;
  const passing = (stat.passing_yards / 25) + (stat.passing_tds * 4) - (stat.interceptions * 2);
  const rushing = (stat.rushing_yards / 10) + (stat.rushing_tds * 6);
  const receiving = (stat.receiving_yards / 10) + (stat.receiving_tds * 6) + (stat.receptions * ppr);
  const fumbles = stat.fumbles_lost * -2;
  const kicking = (stat.field_goals_made * 3) + (stat.extra_points_made * 1);
  const total = passing + rushing + receiving + fumbles + kicking;
  return Number(total.toFixed(2));
};

const dstPointsAllowedBonus = (pointsAllowed: number): number => {
  if (pointsAllowed <= 0) return 10;
  if (pointsAllowed <= 6) return 7;
  if (pointsAllowed <= 13) return 4;
  if (pointsAllowed <= 20) return 1;
  if (pointsAllowed <= 27) return 0;
  if (pointsAllowed <= 34) return -1;
  return -4;
};

export const computeDstPoints = (input: TeamDefenseInput): number => {
  const base =
    (input.sacks * 1) +
    (input.interceptions * 2) +
    (input.fumble_recoveries * 2) +
    (input.safeties * 2) +
    (input.defensive_tds * 6) +
    (input.return_tds * 6);
  const bonus = dstPointsAllowedBonus(input.points_allowed);
  return Number((base + bonus).toFixed(2));
};

const buildDefenseWeek = (snaps: DefSnapRow[], teams: TeamDefenseInput[]): DefenseWeek => {
  const snapMap = new Map<string, Map<string, number>>();
  for (const snap of snaps) {
    const team = (snap.team || "").toUpperCase();
    if (!team || !snap.player_id) continue;
    if (!snapMap.has(team)) snapMap.set(team, new Map());
    const playerMap = snapMap.get(team)!;
    const id = snap.player_id;
    playerMap.set(id, (playerMap.get(id) ?? 0) + snap.defense_snaps);
  }
  const dstMap = new Map<string, number>();
  for (const teamInput of teams) {
    const team = (teamInput.team || "").toUpperCase();
    dstMap.set(team, computeDstPoints(teamInput));
  }
  const teamsSet = new Set<string>([...snapMap.keys(), ...dstMap.keys()]);
  const resultTeams: DefenseWeek["teams"] = [];
  for (const team of teamsSet) {
    const playerMap = snapMap.get(team) ?? new Map();
    const players = Array.from(playerMap.entries())
      .filter(([, snaps]) => snaps > 0)
      .map(([player_id, snaps]) => ({ player_id, snaps }));
    resultTeams.push({
      team,
      dstPoints: Number((dstMap.get(team) ?? 0).toFixed(2)),
      players,
    });
  }
  return { teams: resultTeams };
};

const ensureDefenseLeaders = (leaders: Leader[], leaderMap: Map<string, Leader>, snaps: DefSnapRow[], lookup: RosterLookup) => {
  for (const snap of snaps) {
    const id = snap.player_id;
    if (!id) continue;
    if (!leaderMap.has(id)) {
      const match = matchPlayer(lookup, { week: snap.week, player_id: snap.player_id, alt_ids: snap.alt_ids, name: snap.name, team: snap.team });
      const position = (match?.position || "DEF").toUpperCase();
      const rawTeam = match?.team || snap.team;
      const team = rawTeam ? rawTeam.toUpperCase() : undefined;
      const college = match?.college ?? match?.college_name ?? null;
      const leader: Leader = {
        player_id: id,
        full_name: match?.full_name || snap.name || "Unknown",
        position,
        team,
        points: 0,
        college,
      };
      leaders.push(leader);
      leaderMap.set(id, leader);
    } else {
      const existing = leaderMap.get(id)!;
      if (!existing.team && snap.team) existing.team = snap.team.toUpperCase();
      if (!existing.position || existing.position === "") {
        const match = matchPlayer(lookup, { week: snap.week, player_id: snap.player_id, alt_ids: snap.alt_ids, name: snap.name, team: snap.team });
        if (match?.position) existing.position = match.position.toUpperCase();
        if (!existing.college && (match?.college || match?.college_name)) existing.college = match.college ?? match.college_name ?? null;
      }
    }
  }
};

export async function loadWeek(options: LoadWeekOptions): Promise<LoadWeekResult> {
  const season = options.season;
  const week = options.week;
  const format = options.format;
  const includeDefense = options.includeDefense ?? false;
  const [stats, lookup] = await Promise.all([
    fetchWeeklyPlayerStats(season, week),
    getRosterLookup(season),
  ]);
  const leaders: Leader[] = [];
  const leaderMap = new Map<string, Leader>();
  for (const stat of stats) {
    const match = matchPlayer(lookup, stat);
    const rawTeam = match?.team || stat.team || undefined;
    const team = rawTeam ? rawTeam.toUpperCase() : undefined;
    const position = (match?.position || stat.position || "").toUpperCase();
    const college = match?.college ?? match?.college_name ?? null;
    const points = computeFantasyPoints(stat, format);
    const leader: Leader = {
      player_id: stat.player_id,
      full_name: match?.full_name || stat.name || "Unknown",
      position,
      team,
      points,
      college,
    };
    leaders.push(leader);
    leaderMap.set(String(stat.player_id), leader);
  }
  let defenseData: DefenseWeek | undefined;
  if (includeDefense) {
    const [snaps, defenseInputs] = await Promise.all([
      fetchDefensiveSnaps(season, week),
      fetchTeamDefenseInputs(season, week),
    ]);
    ensureDefenseLeaders(leaders, leaderMap, snaps, lookup);
    defenseData = buildDefenseWeek(snaps, defenseInputs);
  }
  return { leaders, defenseData };
}

export async function computeHistoricalAverages(season: number, week: number, format: string): Promise<Record<string, number>> {
  if (week <= 1) return {};
  const grouped = await loadSeasonPlayerStats(season);
  const sums = new Map<string, { total: number; count: number }>();
  for (let w = 1; w < week; w += 1) {
    const stats = grouped.get(w) ?? [];
    for (const stat of stats) {
      const pts = computeFantasyPoints(stat, format);
      const prev = sums.get(stat.player_id) ?? { total: 0, count: 0 };
      prev.total += pts;
      prev.count += 1;
      sums.set(stat.player_id, prev);
    }
  }
  const averages: Record<string, number> = {};
  for (const [playerId, entry] of sums.entries()) {
    if (entry.count > 0) averages[playerId] = Number((entry.total / entry.count).toFixed(2));
  }
  return averages;
}<|MERGE_RESOLUTION|>--- conflicted
+++ resolved
@@ -2,10 +2,9 @@
 import path from "path";
 import { gunzipSync } from "zlib";
 import { HttpError } from "./api";
-<<<<<<< HEAD
-=======
+
 import { createErrorWithCause } from "./errors";
->>>>>>> 350be408
+
 import { fetchBuffer } from "./http";
 import { normalize } from "./utils";
 import type { Leader } from "./types";
@@ -135,11 +134,9 @@
   } catch (error) {
     logCsvSnapshot(csv, context);
     const err = error instanceof Error ? error : new Error(String(error));
-<<<<<<< HEAD
-    throw new Error(`[nflverse] Failed to parse CSV for ${context}: ${err.message}`, { cause: err });
-=======
+
     throw createErrorWithCause(`[nflverse] Failed to parse CSV for ${context}: ${err.message}`, err);
->>>>>>> 350be408
+
   }
 };
 
@@ -292,11 +289,9 @@
           throw new HttpError(error.status, `[nflverse] ${error.message}`, { cause: error });
         }
         const err = error instanceof Error ? error : new Error(String(error));
-<<<<<<< HEAD
-        throw new Error(`[nflverse] HEAD ${url} failed: ${err.message}`, { cause: err });
-=======
+
         throw createErrorWithCause(`[nflverse] HEAD ${url} failed: ${err.message}`, err);
->>>>>>> 350be408
+
       }
     }
     try {
@@ -310,91 +305,7 @@
         throw new HttpError(error.status, `[nflverse] ${error.message}`, { cause: error });
       }
       const err = error instanceof Error ? error : new Error(String(error));
-<<<<<<< HEAD
-      throw new Error(`[nflverse] Failed to fetch ${url}: ${err.message}`, { cause: err });
-    }
-    await writeCachedBuffer(releaseTag, filename, raw);
-  }
-  const source = raw;
-  let text: string;
-  if (gz) {
-    try {
-      text = gunzipSync(source).toString("utf-8");
-    } catch (error) {
-      const err = error instanceof Error ? error : new Error(String(error));
-      // eslint-disable-next-line no-console
-      console.error(`[nflverse] Failed to unzip ${releaseTag}/${filename}`, err);
-      throw new Error(`[nflverse] Failed to unzip ${releaseTag}/${filename}: ${err.message}`, { cause: err });
-    }
-  } else {
-    text = source.toString("utf-8");
-  }
-  return parseCsvSafe(text, `${releaseTag}/${filename}`);
-}
-
-type CsvAssetVariant = {
-  releaseTag: string;
-  filename: string;
-  url: string;
-  gz?: boolean;
-  requireHead?: boolean;
-};
-
-const mergeUrlHintValues = (...sources: (string[] | undefined)[]): string[] => {
-  const seen = new Set<string>();
-  const merged: string[] = [];
-  for (const source of sources) {
-    if (!source) continue;
-    for (const hint of source) {
-      if (!hint) continue;
-      const trimmed = hint.trim();
-      if (!trimmed || seen.has(trimmed)) continue;
-      seen.add(trimmed);
-      merged.push(trimmed);
-    }
-  }
-  return merged;
-};
-
-const fetchCsvAssetVariants = async (
-  variants: CsvAssetVariant[],
-  { season, week }: { season: number; week?: number },
-): Promise<CsvRow[]> => {
-  const collectedHints: string[] = [];
-  let lastMissing: NflverseAssetMissingError | undefined;
-  for (const variant of variants) {
-    try {
-      return await fetchCsvAsset({
-        releaseTag: variant.releaseTag,
-        filename: variant.filename,
-        url: variant.url,
-        season,
-        week,
-        gz: variant.gz,
-        requireHead: variant.requireHead,
-      });
-    } catch (error) {
-      if (error instanceof NflverseAssetMissingError) {
-        collectedHints.push(error.url);
-        if (error.urlHints) collectedHints.push(...error.urlHints);
-        lastMissing = error;
-        continue;
-      }
-      throw error;
-    }
-  }
-  if (lastMissing) {
-    lastMissing.urlHints = mergeUrlHintValues(collectedHints, lastMissing.urlHints);
-    throw lastMissing;
-  }
-  throw new Error(
-    `[nflverse] Failed to fetch asset for ${
-      variants[0]?.releaseTag ?? "unknown"
-    } (season ${season}${week ? `, week ${week}` : ""})`,
-  );
-};
-
-=======
+
       throw createErrorWithCause(`[nflverse] Failed to fetch ${url}: ${err.message}`, err);
     }
     await writeCachedBuffer(releaseTag, filename, raw);
@@ -416,7 +327,7 @@
   return parseCsvSafe(text, `${releaseTag}/${filename}`);
 }
 
->>>>>>> 350be408
+
 const PLAYER_COLUMN_GROUPS: { field: string; aliases: string[] }[] = [
   { field: "passing_yards", aliases: ["passing_yards", "pass_yards", "pass_yds"] },
   { field: "passing_tds", aliases: ["passing_tds", "pass_tds", "pass_td"] },
@@ -758,29 +669,8 @@
 
 export async function fetchPlayers(season: number): Promise<NflversePlayer[]> {
   if (playersCache.has(season)) return playersCache.get(season)!;
-<<<<<<< HEAD
-  const rows = await fetchCsvAssetVariants(
-    [
-      {
-        releaseTag: "weekly_rosters",
-        filename: `roster_week_${season}.csv.gz`,
-        url: urlWeeklyRosters(season),
-        gz: true,
-      },
-      {
-        releaseTag: "weekly_rosters",
-        filename: `roster_week_${season}.csv`,
-        url: `${RELEASE_BASE}/weekly_rosters/roster_week_${season}.csv`,
-      },
-      {
-        releaseTag: "nflfastR-roster",
-        filename: `roster_week_${season}.csv`,
-        url: `${RELEASE_BASE}/nflfastR-roster/roster_week_${season}.csv`,
-      },
-    ],
-    { season },
-  );
-=======
+
+
   const rows = await fetchCsvAsset({
     releaseTag: "weekly_rosters",
     filename: `roster_week_${season}.csv.gz`,
@@ -788,7 +678,7 @@
     season,
     gz: true,
   });
->>>>>>> 350be408
+
   const parsed = rows
     .map((row) => parseRosterRow(row, season))
     .filter((p): p is NflversePlayer => Boolean(p) && (p as NflversePlayer).season === season);
@@ -799,37 +689,7 @@
 
 const loadSeasonPlayerStats = async (season: number): Promise<Map<number, NflversePlayerStat[]>> => {
   if (playerStatsSeasonCache.has(season)) return playerStatsSeasonCache.get(season)!;
-<<<<<<< HEAD
-  const rows = await fetchCsvAssetVariants(
-    [
-      {
-        releaseTag: "stats_player",
-        filename: `stats_player_week_${season}.csv.gz`,
-        url: urlPlayerStats(season),
-        gz: true,
-      },
-      {
-        releaseTag: "stats_player",
-        filename: `stats_player_week_${season}.csv`,
-        url: `${RELEASE_BASE}/stats_player/stats_player_week_${season}.csv`,
-      },
-      {
-        releaseTag: "nflfastR-weekly",
-        filename: `stats_player_week_${season}.csv`,
-        url: `${RELEASE_BASE}/nflfastR-weekly/stats_player_week_${season}.csv`,
-      },
-    ],
-    { season },
-  );
-=======
-  const rows = await fetchCsvAsset({
-    releaseTag: "stats_player",
-    filename: `stats_player_week_${season}.csv.gz`,
-    url: urlPlayerStats(season),
-    season,
-    gz: true,
-  });
->>>>>>> 350be408
+
   verifyPlayerStatColumns(rows, season);
   const grouped = new Map<number, NflversePlayerStat[]>();
   for (const row of rows) {
